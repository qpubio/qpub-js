# QPub JavaScript SDK

<<<<<<< HEAD
[PUBQ](https://pubq.dev) is a pub/sub channels cloud and this is the official JavaScript client library including both real-time and REST interfaces.

To meet PUBQ and see more info and examples, please read the [documentation](https://pubq.dev/docs).

# Getting Started

Follow these steps to just start building with PUBQ in JavaScript or see the [Quickstart guide](https://pubq.dev/docs/getting-started/quickstart) which covers more programming languages.
=======
[QPub](https://qpub.io) is a pub/sub channels cloud and this is the official JavaScript client library including both real-time and REST interfaces.

To meet QPub and see more info and examples, please read the [documentation](https://qpub.io/docs).

# Getting Started

Follow these steps to just start building with QPub in JavaScript or see the [Quickstart guide](https://qpub.io/docs/getting-started/quickstart) which covers more programming languages.
>>>>>>> b083b49c

## Install with package manager

Use any package manager like npm or yarn to install the JavaScript SDK.

Npm:

```bash
npm i qpub
```

Yarn:

```bash
yarn add qpub
```

Import as ES module:

```js
import { QPub, Message } from "qpub";
```

Import from CDN:

```html
<script src="https://cdn.jsdelivr.net/npm/qpub@latest/build/qpub.umd.js"></script>
```

## Interacting with QPub

<<<<<<< HEAD
Get your application API key from [PUBQ dashboard](https://dashboard.pubq.dev) by [creating a new app](https://dashboard.pubq.dev/applications/create) or use existing one.
=======
Get your API key from [QPub dashboard](https://dashboard.qpub.io) by [creating a new project](https://dashboard.qpub.io/projects/create) or use existing one.
>>>>>>> b083b49c

Connect to QPub:

```js
const socket = new QPub.Socket({ apiKey: "YOUR_API_KEY" });
```

Subscribe to a channel and listen for any data publishing to receive:

```js
let channel = socket.channels.get("my-channel");
channel.subscribe((message: Message) => {
    console.log({ message });
});
```

Publish a message:

```js
channel.publish("Hello!");
```

Publish a message with REST interface:

```js
const rest = new QPub.Rest({ apiKey: "YOUR_API_KEY" });

let channel = rest.channels.get("my-channel");

channel.publish("Hello!");
```

Publish batch messages:

```js
rest.channels
    .publishBatch(
        ["myChannel", "another-channel"],
        [
            { data: "Hello World 1", event: "fooEvent" },
            { data: "Hello World 2", event: "barEvent" },
            { data: "Hello World 3", event: "barEvent" },
        ]
    )
    .then((result) => {
        console.log(result);
    })
    .catch((err) => {
        console.error(`Error: ${err}`);
    });
```

## React Integration

QPub includes built-in React hooks and components for real-time socket connections. 

Use manual subscription with proper cleanup for reliable message handling:

```jsx
import React, { useCallback, useEffect } from "react";
import { SocketProvider, useChannel, useConnection, Message } from "qpub/react";

function App() {
    return (
        <SocketProvider options={{ apiKey: "YOUR_API_KEY" }}>
            <ChatRoom />
        </SocketProvider>
    );
}

function ChatRoom() {
    const { status } = useConnection();
    const { status: channelStatus, publish, subscribe, unsubscribe } = useChannel("my-channel");

    const handleMessage = useCallback((message) => {
        console.log("Received:", message);
    }, []);

    useEffect(() => {
        if (channelStatus === "initialized") {
            subscribe(handleMessage);
        }
        return () => unsubscribe();
    }, [channelStatus, subscribe, unsubscribe, handleMessage]);

    const ready = status === "connected" && 
                  (channelStatus === "subscribed" || channelStatus === "subscribing");

    return (
        <div>
            <div>Connection: {status}</div>
            <div>Channel: {channelStatus}</div>
            <div>Ready: {ready ? "✅" : "⏳"}</div>
            <button 
                onClick={() => publish("Hello from Socket!")}
                disabled={!ready}
            >
                Send Message
            </button>
        </div>
    );
}
```

See [React Documentation](src/react-integration/README.md) for complete guide.

# Development

<<<<<<< HEAD
Please, read the [contribution guide](https://pubq.dev/docs/basics/contribution).
=======
Please, read the [contribution guide](https://qpub.io/docs/basics/contribution).
>>>>>>> b083b49c

## Install

```bash
git clone git@github.com:qpubio/qpub-js.git
cd ./qpub-js/
npm i
```

Make your changes.

## Build

To build commonjs, esm, and umd bundles, run:

```bash
npm run build
```<|MERGE_RESOLUTION|>--- conflicted
+++ resolved
@@ -1,14 +1,5 @@
 # QPub JavaScript SDK
 
-<<<<<<< HEAD
-[PUBQ](https://pubq.dev) is a pub/sub channels cloud and this is the official JavaScript client library including both real-time and REST interfaces.
-
-To meet PUBQ and see more info and examples, please read the [documentation](https://pubq.dev/docs).
-
-# Getting Started
-
-Follow these steps to just start building with PUBQ in JavaScript or see the [Quickstart guide](https://pubq.dev/docs/getting-started/quickstart) which covers more programming languages.
-=======
 [QPub](https://qpub.io) is a pub/sub channels cloud and this is the official JavaScript client library including both real-time and REST interfaces.
 
 To meet QPub and see more info and examples, please read the [documentation](https://qpub.io/docs).
@@ -16,7 +7,6 @@
 # Getting Started
 
 Follow these steps to just start building with QPub in JavaScript or see the [Quickstart guide](https://qpub.io/docs/getting-started/quickstart) which covers more programming languages.
->>>>>>> b083b49c
 
 ## Install with package manager
 
@@ -48,11 +38,7 @@
 
 ## Interacting with QPub
 
-<<<<<<< HEAD
-Get your application API key from [PUBQ dashboard](https://dashboard.pubq.dev) by [creating a new app](https://dashboard.pubq.dev/applications/create) or use existing one.
-=======
 Get your API key from [QPub dashboard](https://dashboard.qpub.io) by [creating a new project](https://dashboard.qpub.io/projects/create) or use existing one.
->>>>>>> b083b49c
 
 Connect to QPub:
 
@@ -161,11 +147,7 @@
 
 # Development
 
-<<<<<<< HEAD
-Please, read the [contribution guide](https://pubq.dev/docs/basics/contribution).
-=======
 Please, read the [contribution guide](https://qpub.io/docs/basics/contribution).
->>>>>>> b083b49c
 
 ## Install
 
