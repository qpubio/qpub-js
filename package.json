--- conflicted
+++ resolved
@@ -1,24 +1,10 @@
 {
-<<<<<<< HEAD
-    "name": "pubq",
-    "version": "1.0.20",
-    "description": "PUBQ JavaScript SDK",
-    "main": "build/node/pubq.js",
-    "browser": "build/browser/pubq.js",
-    "scripts": {
-        "build": "rm -rf build/ && npm run build:node && npm run build:web",
-        "build:node": "tsc",
-        "build:web": "npx webpack && npx webpack --mode production"
-    },
-    "types": "./build/node/pubq.d.ts",
-=======
     "name": "qpub",
     "version": "2.0.0",
     "description": "QPub JavaScript: A client library for real-time messaging on browsers, Node.js, and other platforms",
     "main": "build/qpub.cjs.js",
     "module": "build/qpub.esm.js",
     "browser": "build/qpub.umd.js",
->>>>>>> b083b49c
     "files": [
         "build/**",
         "src/**"
@@ -74,10 +60,6 @@
         "typedoc": "^0.26.10",
         "typescript": "^5.6.3"
     },
-<<<<<<< HEAD
-    "homepage": "https://pubq.dev",
-=======
->>>>>>> b083b49c
     "dependencies": {
         "ws": "^8.18.0"
     },
